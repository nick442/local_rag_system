import os
import sys
import types
import unittest
import tempfile
from pathlib import Path
from unittest import mock


def make_fake_modules(counter_dict):
    """Create lightweight fake third-party modules with counters to verify loads."""
    fake_modules = {}

    # Fake sentence_transformers with load counter
    st_mod = types.ModuleType("sentence_transformers")

    class FakeSentenceTransformer:
        def __init__(self, model_path, device=None):
            counter_dict['st_loads'] = counter_dict.get('st_loads', 0) + 1
            self._model_name = f"fake-embed:{Path(model_path).name}:{device}"
            self.max_seq_length = 256

        def encode(self, texts, convert_to_numpy=True, normalize_embeddings=True, batch_size=None):
            import numpy as np
            arr = np.zeros((len(texts), 384), dtype=np.float32)
            if normalize_embeddings and len(texts) > 0:
                arr[:, 0] = 1.0
            return arr

        def get_sentence_embedding_dimension(self):
            return 384

    st_mod.SentenceTransformer = FakeSentenceTransformer
    fake_modules["sentence_transformers"] = st_mod

    # Fake torch minimal
    torch_mod = types.ModuleType("torch")

    class _Backends:
        class _MPS:
            @staticmethod
            def is_available():
                return False

        mps = _MPS()

    class _CUDA:
        @staticmethod
        def is_available():
            return False

        @staticmethod
        def empty_cache():
            return None

        @staticmethod
        def memory_allocated():
            return 0

    class _MPS2:
        @staticmethod
        def empty_cache():
            return None

    class _NoGrad:
        def __enter__(self):
            return None

        def __exit__(self, exc_type, exc_val, exc_tb):
            return False

    torch_mod.backends = _Backends()
    torch_mod.cuda = _CUDA()
    torch_mod.mps = _MPS2()
    torch_mod.no_grad = lambda: _NoGrad()
    fake_modules["torch"] = torch_mod

    # Fake llama_cpp with load counter
    llama_mod = types.ModuleType("llama_cpp")

    class FakeLlama:
        def __init__(self, *args, **kwargs):
            counter_dict['llm_loads'] = counter_dict.get('llm_loads', 0) + 1

        def __call__(self, prompt, **kwargs):
            return {"choices": [{"text": "ok"}]}

        def tokenize(self, b):
            return list(range(max(1, len(b) // 4)))

    llama_mod.Llama = FakeLlama
    fake_modules["llama_cpp"] = llama_mod

    # Fake tiktoken
    tk_mod = types.ModuleType("tiktoken")

    class _Encoding:
        name = "fake-encoding"

        def encode(self, text):
            return list(text)

    def get_encoding(_):
        return _Encoding()

    tk_mod.get_encoding = get_encoding
    fake_modules["tiktoken"] = tk_mod

    # Fake bs4
    bs4_mod = types.ModuleType("bs4")

    class _FakeSoup:
        def __init__(self, html, parser):
            self.title = None

        def find_all(self, *args, **kwargs):
            return []

        def get_text(self):
            return ""

    bs4_mod.BeautifulSoup = _FakeSoup
    fake_modules["bs4"] = bs4_mod

    # Fake html2text
    h2t_mod = types.ModuleType("html2text")

    class _H2T:
        def __init__(self):
            self.ignore_links = False
            self.ignore_images = True
            self.body_width = 0

        def handle(self, html):
            return ""

    h2t_mod.HTML2Text = _H2T
    fake_modules["html2text"] = h2t_mod

    # Fake markdown
    md_mod = types.ModuleType("markdown")
    fake_modules["markdown"] = md_mod

    # Fake PyPDF2
    pypdf2_mod = types.ModuleType("PyPDF2")

    class _Page:
        def extract_text(self):
            return ""

    class _Reader:
        def __init__(self, f):
            self.pages = []

    pypdf2_mod.PdfReader = _Reader
    fake_modules["PyPDF2"] = pypdf2_mod

    return fake_modules


class TestModelCache(unittest.TestCase):
    def setUp(self):
        self.counters = {}
        self.fake_modules = make_fake_modules(self.counters)
        self.modules_patcher = mock.patch.dict(sys.modules, self.fake_modules, clear=False)
        self.modules_patcher.start()

        import importlib
        # Import after fakes are installed
        self.model_cache = importlib.import_module("src.model_cache")
        self.embedding_service = importlib.import_module("src.embedding_service")
        self.llm_wrapper = importlib.import_module("src.llm_wrapper")
        self.vector_database = importlib.import_module("src.vector_database")

        # Ensure clean cache between tests
        self.model_cache.ModelCache.instance().clear()

    def tearDown(self):
        self.modules_patcher.stop()

    def test_singleton_instance(self):
        a = self.model_cache.ModelCache.instance()
        b = self.model_cache.ModelCache.instance()
        self.assertIs(a, b)

    def test_embedding_model_cached(self):
        # Two services with same path/device should reuse same underlying model
        svc1 = self.embedding_service.EmbeddingService("models/embeddings/fake", device="cpu")
        svc2 = self.embedding_service.EmbeddingService("models/embeddings/fake", device="cpu")

        self.assertIsNotNone(svc1.model)
        self.assertIs(svc1.model, svc2.model)
        # Loader should be invoked only once
        self.assertEqual(self.counters.get('st_loads', 0), 1)

    def test_embedding_device_normalization(self):
        # Variants of the same device string should normalize and hit cache
        svc1 = self.embedding_service.EmbeddingService("models/embeddings/fake", device="CUDA ")
        svc2 = self.embedding_service.EmbeddingService("models/embeddings/fake", device=" cuda")
<<<<<<< HEAD

        self.assertEqual(svc1.device, "cuda")
        self.assertEqual(svc2.device, "cuda")
        self.assertIs(svc1.model, svc2.model)
=======
        svc3 = self.embedding_service.EmbeddingService("models/embeddings/fake", device="  CUDA  ")

        self.assertEqual(svc1.device, "cuda")
        self.assertEqual(svc2.device, "cuda")
        self.assertEqual(svc3.device, "cuda")
        self.assertIs(svc1.model, svc2.model)
        self.assertIs(svc1.model, svc3.model)
>>>>>>> 6fd0ab12
        self.assertEqual(self.counters.get('st_loads', 0), 1)

    def test_llm_model_cached_by_init_params(self):
        with tempfile.TemporaryDirectory() as tmpd:
            model_path = Path(tmpd) / "fake.gguf"
            model_path.write_text("fake")
            w1 = self.llm_wrapper.LLMWrapper(str(model_path), n_ctx=2048, n_gpu_layers=-1)
            w2 = self.llm_wrapper.LLMWrapper(str(model_path), n_ctx=2048, n_gpu_layers=-1)
        self.assertIs(w1.model, w2.model)
        self.assertEqual(self.counters.get('llm_loads', 0), 1)

        # Changing a construction-critical param should lead to a different cached instance
        with tempfile.TemporaryDirectory() as tmpd2:
            model_path2 = Path(tmpd2) / "fake.gguf"
            model_path2.write_text("fake")
            w3 = self.llm_wrapper.LLMWrapper(str(model_path2), n_ctx=4096, n_gpu_layers=-1)
        self.assertIsNot(w1.model, w3.model)
        self.assertEqual(self.counters.get('llm_loads', 0), 2)

    def test_llm_unload_respects_custom_cache_keys(self):
        with tempfile.TemporaryDirectory() as tmpd:
            model_path = Path(tmpd) / "fake.gguf"
            model_path.write_text("fake")

            cache = self.model_cache.ModelCache.instance()
            cache.set_llm_cache_param_keys(("n_ctx", "temperature"))

            w = self.llm_wrapper.LLMWrapper(str(model_path), n_ctx=2048, temperature=0.5)
            self.assertEqual(self.counters.get('llm_loads', 0), 1)

            w.unload_model()
            w.reload_model()

            # Model should have been evicted and reloaded
            self.assertEqual(self.counters.get('llm_loads', 0), 2)

    def test_vector_db_embedding_dimension_validation(self):
        # Initialize DB with one embedding dimension, then reopen with conflicting dimension
        with tempfile.TemporaryDirectory() as tmpd:
            db_path = Path(tmpd) / "test.db"
            # First init with 384
            v1 = self.vector_database.VectorDatabase(str(db_path), embedding_dimension=384)
            stats1 = v1.get_database_stats()
            self.assertEqual(stats1['embedding_dimension'], 384)

            # Reopen with same dimension should be fine
            v2 = self.vector_database.VectorDatabase(str(db_path), embedding_dimension=384)
            self.assertIsInstance(v2, self.vector_database.VectorDatabase)

            # Reopen with a different dimension should raise
            with self.assertRaises(ValueError):
                self.vector_database.VectorDatabase(str(db_path), embedding_dimension=768)


if __name__ == "__main__":
    unittest.main()<|MERGE_RESOLUTION|>--- conflicted
+++ resolved
@@ -197,12 +197,6 @@
         # Variants of the same device string should normalize and hit cache
         svc1 = self.embedding_service.EmbeddingService("models/embeddings/fake", device="CUDA ")
         svc2 = self.embedding_service.EmbeddingService("models/embeddings/fake", device=" cuda")
-<<<<<<< HEAD
-
-        self.assertEqual(svc1.device, "cuda")
-        self.assertEqual(svc2.device, "cuda")
-        self.assertIs(svc1.model, svc2.model)
-=======
         svc3 = self.embedding_service.EmbeddingService("models/embeddings/fake", device="  CUDA  ")
 
         self.assertEqual(svc1.device, "cuda")
@@ -210,7 +204,6 @@
         self.assertEqual(svc3.device, "cuda")
         self.assertIs(svc1.model, svc2.model)
         self.assertIs(svc1.model, svc3.model)
->>>>>>> 6fd0ab12
         self.assertEqual(self.counters.get('st_loads', 0), 1)
 
     def test_llm_model_cached_by_init_params(self):
