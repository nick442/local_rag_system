--- conflicted
+++ resolved
@@ -33,16 +33,10 @@
         """
         self.model_path = Path(model_path)
         self.batch_size = batch_size
-<<<<<<< HEAD
 
         raw_device = device or self._get_optimal_device()
         # Normalize to ensure consistent cache keys and device handling
         self.device = raw_device.strip().lower() if isinstance(raw_device, str) else raw_device
-
-=======
-        # Normalize device string to prevent cache misses and invalid names
-        self.device = (device or self._get_optimal_device()).strip().lower()
->>>>>>> 85fc080c
         self.model = None
         self.logger = logging.getLogger(__name__)
         
