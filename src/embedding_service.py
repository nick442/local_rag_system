"""
Embedding Service for RAG System
Handles embedding generation using SentenceTransformers.
"""

import asyncio
import logging
import os
from pathlib import Path
from typing import List, Union, Optional
import gc

import numpy as np
import torch
from sentence_transformers import SentenceTransformer
from tqdm import tqdm

from .document_ingestion import DocumentChunk
from .model_cache import ModelCache


class EmbeddingService:
    """Service for generating embeddings from text using SentenceTransformers."""
    
    def __init__(self, model_path: str, batch_size: int = 32, device: Optional[str] = None):
        """
        Initialize the embedding service.
        
        Args:
            model_path: Path to the SentenceTransformers model
            batch_size: Number of documents to process in each batch
            device: Device to use ('cpu', 'mps', 'cuda'). If None, auto-detect.
        """
        self.model_path = Path(model_path)
        self.batch_size = batch_size

        raw_device = device or self._get_optimal_device()
<<<<<<< HEAD
        # Enforce device is a string; raise error if not
        if device is not None and not isinstance(device, str):
            raise TypeError(f"device argument must be a string or None, got {type(device).__name__}: {device!r}")
        self.device = raw_device.strip().lower()
=======
        # Normalize to ensure consistent cache keys and device handling
        self.device = raw_device.strip().lower() if isinstance(raw_device, str) else raw_device
>>>>>>> 6fd0ab12
        self.model = None
        self.logger = logging.getLogger(__name__)
        
        # Initialize model via cache (lazy-load)
        self._load_model()
    
    def _get_optimal_device(self) -> str:
        """Determine the best device for embedding generation."""
        if torch.backends.mps.is_available():
            return "mps"
        elif torch.cuda.is_available():
            return "cuda"
        else:
            return "cpu"
    
    def _load_model(self):
        """Load or acquire the SentenceTransformers model via ModelCache."""
        try:
            self.logger.info(f"Acquiring embedding model from cache: {self.model_path}")
            cache = ModelCache.instance()

            def _loader():
                self.logger.info(f"Loading embedding model from: {self.model_path}")
                return SentenceTransformer(str(self.model_path), device=self.device)

            self.model = cache.get_embedding_model(
                str(self.model_path),
                device=self.device,
                loader=_loader,
            )

            # Get model info
            max_seq_length = getattr(self.model, 'max_seq_length', 256)
            embedding_dimension = self.model.get_sentence_embedding_dimension()

            self.logger.info("Embedding model ready:")
            self.logger.info(f"  Device: {self.device}")
            self.logger.info(f"  Max sequence length: {max_seq_length}")
            self.logger.info(f"  Embedding dimension: {embedding_dimension}")

        except FileNotFoundError as e:
            # More specific message for missing local paths
            self.logger.error(
                "Embedding model path not found: %s", self.model_path, exc_info=True
            )
            raise
        except PermissionError as e:
            self.logger.error(
                "Permission denied accessing embedding model path: %s",
                self.model_path,
                exc_info=True,
            )
            raise
        except OSError as e:
            self.logger.error(
                "OS error while loading embedding model from %s: %s",
                self.model_path,
                e,
                exc_info=True,
            )
            raise
        except Exception as e:
            # Preserve traceback and provide actionable context
            self.logger.error(
                "Failed to load/acquire embedding model from %s: %s",
                self.model_path,
                e,
                exc_info=True,
            )
            raise RuntimeError(
                f"Failed to initialize embedding model from '{self.model_path}'. "
                f"Check the model identifier or local path and device configuration."
            ) from e
    
    def get_embedding_dimension(self) -> int:
        """Get the dimension of embeddings produced by this model."""
        return self.model.get_sentence_embedding_dimension()
    
    def embed_text(self, text: str) -> np.ndarray:
        """Generate embedding for a single text."""
        return self.embed_texts([text])[0]
    
    def embed_texts(self, texts: List[str], show_progress: bool = True) -> List[np.ndarray]:
        """
        Generate embeddings for a list of texts.
        
        Args:
            texts: List of texts to embed
            show_progress: Whether to show progress bar
            
        Returns:
            List of normalized embedding vectors as numpy arrays
        """
        if not texts:
            return []
        
        all_embeddings = []
        
        # Process in batches
        progress_bar = tqdm(
            range(0, len(texts), self.batch_size),
            desc="Generating embeddings",
            disable=not show_progress
        )
        
        try:
            for start_idx in progress_bar:
                end_idx = min(start_idx + self.batch_size, len(texts))
                batch_texts = texts[start_idx:end_idx]
                
                # Generate embeddings for batch
                with torch.no_grad():
                    batch_embeddings = self.model.encode(
                        batch_texts,
                        convert_to_numpy=True,
                        normalize_embeddings=True,  # Normalize to unit vectors
                        batch_size=len(batch_texts)
                    )
                
                all_embeddings.extend(batch_embeddings)
                
                # Clear cache to manage memory
                if self.device != "cpu":
                    torch.cuda.empty_cache() if torch.cuda.is_available() else None
                    if hasattr(torch.backends, 'mps') and torch.backends.mps.is_available():
                        torch.mps.empty_cache()
                
                # Update progress
                progress_bar.set_postfix({
                    'batch': f"{start_idx//self.batch_size + 1}/{(len(texts)-1)//self.batch_size + 1}",
                    'memory': f"{torch.cuda.memory_allocated() / 1024**2:.1f}MB" if torch.cuda.is_available() else "N/A"
                })
        
        except torch.cuda.OutOfMemoryError as e:  # type: ignore[attr-defined]
            self.logger.error("CUDA OOM during embedding generation: %s", e, exc_info=True)
            raise
        except MemoryError as e:
            self.logger.error("System memory exhausted during embedding generation", exc_info=True)
            raise
        except ValueError as e:
            # Likely invalid input batch or model args
            self.logger.error("Invalid input for embedding generation: %s", e, exc_info=True)
            raise
        except RuntimeError as e:
            # Torch/MPS runtime errors
            self.logger.error("Runtime error during embedding generation: %s", e, exc_info=True)
            raise
        
        finally:
            # Cleanup
            gc.collect()
        
        return all_embeddings
    
    def embed_chunks(self, chunks: List[DocumentChunk], show_progress: bool = True) -> List[np.ndarray]:
        """
        Generate embeddings for document chunks.
        
        Args:
            chunks: List of DocumentChunk objects
            show_progress: Whether to show progress bar
            
        Returns:
            List of normalized embedding vectors
        """
        texts = [chunk.content for chunk in chunks]
        return self.embed_texts(texts, show_progress=show_progress)
    
    async def embed_texts_async(self, texts: List[str], show_progress: bool = True) -> List[np.ndarray]:
        """
        Asynchronously generate embeddings for texts.
        Useful for concurrent processing with other operations.
        """
        loop = asyncio.get_event_loop()
        return await loop.run_in_executor(
            None, 
            lambda: self.embed_texts(texts, show_progress)
        )
    
    async def embed_chunks_async(self, chunks: List[DocumentChunk], show_progress: bool = True) -> List[np.ndarray]:
        """
        Asynchronously generate embeddings for document chunks.
        """
        texts = [chunk.content for chunk in chunks]
        return await self.embed_texts_async(texts, show_progress=show_progress)
    
    def similarity(self, embedding1: np.ndarray, embedding2: np.ndarray) -> float:
        """Calculate cosine similarity between two embeddings."""
        return np.dot(embedding1, embedding2)
    
    def batch_similarity(self, query_embedding: np.ndarray, embeddings: List[np.ndarray]) -> np.ndarray:
        """Calculate cosine similarity between query embedding and a batch of embeddings."""
        embeddings_matrix = np.vstack(embeddings)
        return np.dot(embeddings_matrix, query_embedding)
    
    def find_most_similar(self, query_embedding: np.ndarray, embeddings: List[np.ndarray], k: int = 5) -> List[tuple]:
        """
        Find the k most similar embeddings to the query.
        
        Args:
            query_embedding: The query embedding vector
            embeddings: List of embedding vectors to search
            k: Number of most similar embeddings to return
            
        Returns:
            List of (index, similarity_score) tuples, sorted by similarity (highest first)
        """
        if not embeddings:
            return []
        
        similarities = self.batch_similarity(query_embedding, embeddings)
        
        # Get top k indices
        top_indices = np.argsort(similarities)[-k:][::-1]  # Sort descending
        
        return [(int(idx), float(similarities[idx])) for idx in top_indices]
    
    def get_model_info(self) -> dict:
        """Get information about the loaded model."""
        if not self.model:
            return {}
        
        return {
            'model_path': str(self.model_path),
            'device': self.device,
            'embedding_dimension': self.get_embedding_dimension(),
            'max_seq_length': getattr(self.model, 'max_seq_length', 'Unknown'),
            'model_name': getattr(self.model, '_model_name', 'Unknown'),
            'batch_size': self.batch_size
        }
    
    def clear_cache(self):
        """Clear GPU memory cache."""
        if self.device != "cpu":
            torch.cuda.empty_cache() if torch.cuda.is_available() else None
            if hasattr(torch.backends, 'mps') and torch.backends.mps.is_available():
                torch.mps.empty_cache()
        gc.collect()
    
    def __del__(self):
        """Cleanup when service is destroyed."""
        self.clear_cache()


class EmbeddingBatch:
    """Helper class for managing embedding batches with metadata."""
    
    def __init__(self, texts: List[str], metadata: Optional[List[dict]] = None):
        """
        Initialize embedding batch.
        
        Args:
            texts: List of texts to embed
            metadata: Optional list of metadata dictionaries for each text
        """
        self.texts = texts
        self.metadata = metadata or [{}] * len(texts)
        self.embeddings = None
        
        if len(self.texts) != len(self.metadata):
            raise ValueError("Number of texts and metadata entries must match")
    
    def set_embeddings(self, embeddings: List[np.ndarray]):
        """Set the embeddings for this batch."""
        if len(embeddings) != len(self.texts):
            raise ValueError("Number of embeddings must match number of texts")
        self.embeddings = embeddings
    
    def get_items(self):
        """Get all items in the batch as (text, embedding, metadata) tuples."""
        if self.embeddings is None:
            raise ValueError("Embeddings have not been generated yet")
        
        return list(zip(self.texts, self.embeddings, self.metadata))
    
    def __len__(self):
        return len(self.texts)
    
    def __iter__(self):
        return iter(self.get_items())


def create_embedding_service(model_path: str, **kwargs) -> EmbeddingService:
    """
    Factory function to create an EmbeddingService instance.
    
    Args:
        model_path: Path to the SentenceTransformers model
        **kwargs: Additional arguments for EmbeddingService
        
    Returns:
        Configured EmbeddingService instance
    """
    return EmbeddingService(model_path, **kwargs)<|MERGE_RESOLUTION|>--- conflicted
+++ resolved
@@ -35,15 +35,8 @@
         self.batch_size = batch_size
 
         raw_device = device or self._get_optimal_device()
-<<<<<<< HEAD
-        # Enforce device is a string; raise error if not
-        if device is not None and not isinstance(device, str):
-            raise TypeError(f"device argument must be a string or None, got {type(device).__name__}: {device!r}")
-        self.device = raw_device.strip().lower()
-=======
         # Normalize to ensure consistent cache keys and device handling
         self.device = raw_device.strip().lower() if isinstance(raw_device, str) else raw_device
->>>>>>> 6fd0ab12
         self.model = None
         self.logger = logging.getLogger(__name__)
         
