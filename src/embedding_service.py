"""
Embedding Service for RAG System
Handles embedding generation using SentenceTransformers.
"""

import asyncio
import logging
import os
from pathlib import Path
from typing import List, Union, Optional
import gc

import numpy as np
import torch
from sentence_transformers import SentenceTransformer
from tqdm import tqdm

from .document_ingestion import DocumentChunk
from .model_cache import ModelCache


class EmbeddingService:
    """Service for generating embeddings from text using SentenceTransformers."""
    
    def __init__(self, model_path: str, batch_size: int = 32, device: Optional[str] = None):
        """
        Initialize the embedding service.
        
        Args:
            model_path: Path to the SentenceTransformers model
            batch_size: Number of documents to process in each batch
            device: Device to use ('cpu', 'mps', 'cuda'). If None, auto-detect.
        """
        self.model_path = Path(model_path)
        self.batch_size = batch_size
<<<<<<< HEAD
        # Normalize device string to avoid cache key mismatches
        if device is None:
            self.device = self._get_optimal_device()
        else:
            self.device = device.strip().lower()
=======
        # Normalize device string to prevent cache misses and invalid names
        self.device = (device or self._get_optimal_device()).strip().lower()
>>>>>>> 581a59ca
        self.model = None
        self.logger = logging.getLogger(__name__)
        
        # Initialize model via cache (lazy-load)
        self._load_model()
    
    def _get_optimal_device(self) -> str:
        """Determine the best device for embedding generation."""
        if torch.backends.mps.is_available():
            return "mps"
        elif torch.cuda.is_available():
            return "cuda"
        else:
            return "cpu"
    
    def _load_model(self):
        """Load or acquire the SentenceTransformers model via ModelCache."""
        try:
            self.logger.info(f"Acquiring embedding model from cache: {self.model_path}")
            cache = ModelCache.instance()

            def _loader():
                self.logger.info(f"Loading embedding model from: {self.model_path}")
                return SentenceTransformer(str(self.model_path), device=self.device)

            self.model = cache.get_embedding_model(
                str(self.model_path),
                device=self.device,
                loader=_loader,
            )

            # Get model info
            max_seq_length = getattr(self.model, 'max_seq_length', 256)
            embedding_dimension = self.model.get_sentence_embedding_dimension()

            self.logger.info("Embedding model ready:")
            self.logger.info(f"  Device: {self.device}")
            self.logger.info(f"  Max sequence length: {max_seq_length}")
            self.logger.info(f"  Embedding dimension: {embedding_dimension}")

        except FileNotFoundError as e:
            # More specific message for missing local paths
            self.logger.error(
                "Embedding model path not found: %s", self.model_path, exc_info=True
            )
            raise
        except PermissionError as e:
            self.logger.error(
                "Permission denied accessing embedding model path: %s",
                self.model_path,
                exc_info=True,
            )
            raise
        except OSError as e:
            self.logger.error(
                "OS error while loading embedding model from %s: %s",
                self.model_path,
                e,
                exc_info=True,
            )
            raise
        except Exception as e:
            # Preserve traceback and provide actionable context
            self.logger.error(
                "Failed to load/acquire embedding model from %s: %s",
                self.model_path,
                e,
                exc_info=True,
            )
            raise RuntimeError(
                f"Failed to initialize embedding model from '{self.model_path}'. "
                f"Check the model identifier or local path and device configuration."
            ) from e
    
    def get_embedding_dimension(self) -> int:
        """Get the dimension of embeddings produced by this model."""
        return self.model.get_sentence_embedding_dimension()
    
    def embed_text(self, text: str) -> np.ndarray:
        """Generate embedding for a single text."""
        return self.embed_texts([text])[0]
    
    def embed_texts(self, texts: List[str], show_progress: bool = True) -> List[np.ndarray]:
        """
        Generate embeddings for a list of texts.
        
        Args:
            texts: List of texts to embed
            show_progress: Whether to show progress bar
            
        Returns:
            List of normalized embedding vectors as numpy arrays
        """
        if not texts:
            return []
        
        all_embeddings = []
        
        # Process in batches
        progress_bar = tqdm(
            range(0, len(texts), self.batch_size),
            desc="Generating embeddings",
            disable=not show_progress
        )
        
        try:
            for start_idx in progress_bar:
                end_idx = min(start_idx + self.batch_size, len(texts))
                batch_texts = texts[start_idx:end_idx]
                
                # Generate embeddings for batch
                with torch.no_grad():
                    batch_embeddings = self.model.encode(
                        batch_texts,
                        convert_to_numpy=True,
                        normalize_embeddings=True,  # Normalize to unit vectors
                        batch_size=len(batch_texts)
                    )
                
                all_embeddings.extend(batch_embeddings)
                
                # Clear cache to manage memory
                if self.device != "cpu":
                    torch.cuda.empty_cache() if torch.cuda.is_available() else None
                    if hasattr(torch.backends, 'mps') and torch.backends.mps.is_available():
                        torch.mps.empty_cache()
                
                # Update progress
                progress_bar.set_postfix({
                    'batch': f"{start_idx//self.batch_size + 1}/{(len(texts)-1)//self.batch_size + 1}",
                    'memory': f"{torch.cuda.memory_allocated() / 1024**2:.1f}MB" if torch.cuda.is_available() else "N/A"
                })
        
        except torch.cuda.OutOfMemoryError as e:  # type: ignore[attr-defined]
            self.logger.error("CUDA OOM during embedding generation: %s", e, exc_info=True)
            raise
        except MemoryError as e:
            self.logger.error("System memory exhausted during embedding generation", exc_info=True)
            raise
        except ValueError as e:
            # Likely invalid input batch or model args
            self.logger.error("Invalid input for embedding generation: %s", e, exc_info=True)
            raise
        except RuntimeError as e:
            # Torch/MPS runtime errors
            self.logger.error("Runtime error during embedding generation: %s", e, exc_info=True)
            raise
        
        finally:
            # Cleanup
            gc.collect()
        
        return all_embeddings
    
    def embed_chunks(self, chunks: List[DocumentChunk], show_progress: bool = True) -> List[np.ndarray]:
        """
        Generate embeddings for document chunks.
        
        Args:
            chunks: List of DocumentChunk objects
            show_progress: Whether to show progress bar
            
        Returns:
            List of normalized embedding vectors
        """
        texts = [chunk.content for chunk in chunks]
        return self.embed_texts(texts, show_progress=show_progress)
    
    async def embed_texts_async(self, texts: List[str], show_progress: bool = True) -> List[np.ndarray]:
        """
        Asynchronously generate embeddings for texts.
        Useful for concurrent processing with other operations.
        """
        loop = asyncio.get_event_loop()
        return await loop.run_in_executor(
            None, 
            lambda: self.embed_texts(texts, show_progress)
        )
    
    async def embed_chunks_async(self, chunks: List[DocumentChunk], show_progress: bool = True) -> List[np.ndarray]:
        """
        Asynchronously generate embeddings for document chunks.
        """
        texts = [chunk.content for chunk in chunks]
        return await self.embed_texts_async(texts, show_progress=show_progress)
    
    def similarity(self, embedding1: np.ndarray, embedding2: np.ndarray) -> float:
        """Calculate cosine similarity between two embeddings."""
        return np.dot(embedding1, embedding2)
    
    def batch_similarity(self, query_embedding: np.ndarray, embeddings: List[np.ndarray]) -> np.ndarray:
        """Calculate cosine similarity between query embedding and a batch of embeddings."""
        embeddings_matrix = np.vstack(embeddings)
        return np.dot(embeddings_matrix, query_embedding)
    
    def find_most_similar(self, query_embedding: np.ndarray, embeddings: List[np.ndarray], k: int = 5) -> List[tuple]:
        """
        Find the k most similar embeddings to the query.
        
        Args:
            query_embedding: The query embedding vector
            embeddings: List of embedding vectors to search
            k: Number of most similar embeddings to return
            
        Returns:
            List of (index, similarity_score) tuples, sorted by similarity (highest first)
        """
        if not embeddings:
            return []
        
        similarities = self.batch_similarity(query_embedding, embeddings)
        
        # Get top k indices
        top_indices = np.argsort(similarities)[-k:][::-1]  # Sort descending
        
        return [(int(idx), float(similarities[idx])) for idx in top_indices]
    
    def get_model_info(self) -> dict:
        """Get information about the loaded model."""
        if not self.model:
            return {}
        
        return {
            'model_path': str(self.model_path),
            'device': self.device,
            'embedding_dimension': self.get_embedding_dimension(),
            'max_seq_length': getattr(self.model, 'max_seq_length', 'Unknown'),
            'model_name': getattr(self.model, '_model_name', 'Unknown'),
            'batch_size': self.batch_size
        }
    
    def clear_cache(self):
        """Clear GPU memory cache."""
        if self.device != "cpu":
            torch.cuda.empty_cache() if torch.cuda.is_available() else None
            if hasattr(torch.backends, 'mps') and torch.backends.mps.is_available():
                torch.mps.empty_cache()
        gc.collect()
    
    def __del__(self):
        """Cleanup when service is destroyed."""
        self.clear_cache()


class EmbeddingBatch:
    """Helper class for managing embedding batches with metadata."""
    
    def __init__(self, texts: List[str], metadata: Optional[List[dict]] = None):
        """
        Initialize embedding batch.
        
        Args:
            texts: List of texts to embed
            metadata: Optional list of metadata dictionaries for each text
        """
        self.texts = texts
        self.metadata = metadata or [{}] * len(texts)
        self.embeddings = None
        
        if len(self.texts) != len(self.metadata):
            raise ValueError("Number of texts and metadata entries must match")
    
    def set_embeddings(self, embeddings: List[np.ndarray]):
        """Set the embeddings for this batch."""
        if len(embeddings) != len(self.texts):
            raise ValueError("Number of embeddings must match number of texts")
        self.embeddings = embeddings
    
    def get_items(self):
        """Get all items in the batch as (text, embedding, metadata) tuples."""
        if self.embeddings is None:
            raise ValueError("Embeddings have not been generated yet")
        
        return list(zip(self.texts, self.embeddings, self.metadata))
    
    def __len__(self):
        return len(self.texts)
    
    def __iter__(self):
        return iter(self.get_items())


def create_embedding_service(model_path: str, **kwargs) -> EmbeddingService:
    """
    Factory function to create an EmbeddingService instance.
    
    Args:
        model_path: Path to the SentenceTransformers model
        **kwargs: Additional arguments for EmbeddingService
        
    Returns:
        Configured EmbeddingService instance
    """
    return EmbeddingService(model_path, **kwargs)<|MERGE_RESOLUTION|>--- conflicted
+++ resolved
@@ -33,16 +33,8 @@
         """
         self.model_path = Path(model_path)
         self.batch_size = batch_size
-<<<<<<< HEAD
-        # Normalize device string to avoid cache key mismatches
-        if device is None:
-            self.device = self._get_optimal_device()
-        else:
-            self.device = device.strip().lower()
-=======
         # Normalize device string to prevent cache misses and invalid names
         self.device = (device or self._get_optimal_device()).strip().lower()
->>>>>>> 581a59ca
         self.model = None
         self.logger = logging.getLogger(__name__)
         
